<script setup>
import { supabase } from '@/utils/supabase';
import { requiredValidator, emailValidator, passwordValidator, confirmedValidator } from '@/utils/validator';
import { ref } from 'vue';
import { useRouter } from 'vue-router';
import AlertNotification from '@/components/AlertNotification.vue';
import Logo1 from "@/assets/logo1.png";


const router = useRouter();

const formDataDefault = {
  fullName: '',
  email: '',
  contact: '',
  address: '',
  password: '',
  confirmPassword: '',
};

const formActionDefault = {
  formProcess: false,
  formErrorMessage: '',
  formSuccessMessage: '',
  formStatus: 200,
};

const contactValidator = value => {
  return /^09\d{9}$/.test(value) || 'Enter a valid PH number (11 digits)';
};

const onlyNumbers = (e) => {
  if (!/[0-9]/.test(e.key)) {
    e.preventDefault();
  }
};

const formData = ref({ ...formDataDefault });
const formAction = ref({ ...formActionDefault });
const isPasswordVisible = ref(false);
const refVForm = ref();

const onFormSubmit = () => {
  if (refVForm.value?.validate()) {
    onSubmit();
  }
};

const onSubmit = async () => {
  formAction.value = { ...formActionDefault };
  formAction.value.formProcess = true;

  const { email, password, fullName, contact, address } = formData.value;

  const { data, error } = await supabase.auth.signUp({
    email,
    password,
    options: {
      data: {
        full_name: fullName,
        contact,
        address,
        role: 'customer',
      },
    },
  });

  if (error) {
    console.error(error);
    formAction.value.formErrorMessage = error.message;
    formAction.value.formStatus = error.status;
  } else {
    // Updated message - no email confirmation needed
    formAction.value.formSuccessMessage = 'Successfully registered! Redirecting to login...';
    
    await supabase.auth.signOut();
    
    setTimeout(() => {
      router.push('/login');
    }, 1500);
  }

  formAction.value.formProcess = false;
};



</script>

<template>
  <v-app>
    <v-main>
      <v-container-fluid
        class="d-flex flex-column align-center justify-center text-center px-4"
<<<<<<< HEAD
         style="min-height: 100vh; background-color: #ffff; position: relative; overflow: hidden;"
=======
        style="min-height: 100vh; background-color: #ffff; position: relative; overflow: hidden;"
>>>>>>> d549c2d6
      >
        <!-- Logo -->
        <v-img :src="Logo1" width="100" style="z-index: 1; margin-top: 15px;" />

        <!-- Slogan -->
        <p
          style="
            font-family: 'Syne', sans-serif;
            font-weight: 500;
            font-size: 1.2rem;
            margin-top: 5px;
            color: black;
            display: inline-block;
          "
        >
          Join DiaMeal – Where Smart Planning Meets Healthy Living.
        </p>
        <br />

        <v-row class="w-100" justify="center">
          <v-col cols="12" sm="10" md="8" lg="6" xl="4">
            <v-form ref="refVForm" style="z-index: 1;" @submit.prevent="onFormSubmit">
              <!-- Full Name -->
              <v-text-field
                v-model="formData.fullName"
                label="Full Name"
                :rules="[requiredValidator]"
                placeholder="Enter your full name"
                prepend-inner-icon="mdi-account"
                variant="outlined"
                density="comfortable"
                color="green-darken-2"
                style="font-family: 'Syne', sans-serif;"
                class="mb-2"
              />

              <!-- Email -->
              <v-text-field
                v-model="formData.email"
                label="Email"
                :rules="[requiredValidator, emailValidator]"
                type="email"
                placeholder="Email"
                prepend-inner-icon="mdi-email-outline"
                variant="outlined"
                density="comfortable"
                color="green-darken-2"
                style="font-family: 'Syne', sans-serif;"
                class="mb-2"
              />

              <!-- Contact Number -->
              <v-text-field
                v-model="formData.contact"
                label="Contact Number"
                :rules="[requiredValidator, contactValidator]"
                type="tel"
                placeholder="09XXXXXXXXX"
                prepend-inner-icon="mdi-phone"
                variant="outlined"
                density="comfortable"
                color="green-darken-2"
                @keypress="onlyNumbers"
                maxlength="11"
                style="font-family: 'Syne', sans-serif;"
                class="mb-2"
              />


              <!-- Address -->
              <v-text-field
                v-model="formData.address"
                label="Address"
                :rules="[requiredValidator]"
                placeholder="Enter your address"
                prepend-inner-icon="mdi-map-marker"
                variant="outlined"
                density="comfortable"
                color="green-darken-2"
                style="font-family: 'Syne', sans-serif;"
                class="mb-2"
              />

              <!-- Password -->
              <v-text-field
                v-model="formData.password"
                label="Password"
                :rules="[requiredValidator, passwordValidator]"
                :type="isPasswordVisible ? 'text' : 'password'"
                placeholder="Password"
                prepend-inner-icon="mdi-lock-outline"
                :append-inner-icon="isPasswordVisible ? 'mdi-eye-off' : 'mdi-eye'"
                @click:append-inner="isPasswordVisible = !isPasswordVisible"
                variant="outlined"
                density="comfortable"
                color="green-darken-2"
                style="font-family: 'Syne', sans-serif;"
                class="mb-2"
              />

              <!-- Confirm Password -->
              <v-text-field
                v-model="formData.confirmPassword"
                label="Confirm Password"
                :rules="[requiredValidator, confirmedValidator(formData.confirmPassword, formData.password)]"
                :type="isPasswordVisible ? 'text' : 'password'"
                placeholder="Confirm Password"
                prepend-inner-icon="mdi-lock-check"
                :append-inner-icon="isPasswordVisible ? 'mdi-eye-off' : 'mdi-eye'"
                @click:append-inner="isPasswordVisible = !isPasswordVisible"
                variant="outlined"
                density="comfortable"
                color="green-darken-2"
                style="font-family: 'Syne', sans-serif;"
                class="mb-4"
              />

              <!-- AlertNotification Component -->
              <AlertNotification
                :formSuccessMessage="formAction.formSuccessMessage"
                :formErrorMessage="formAction.formErrorMessage"
              />

              <!-- Submit Button -->
              <v-btn
                color="green-darken-2"
                class="text-white mb-4"
                rounded
                block
                size="large"
                type="submit"
                :loading="formAction.formProcess"
                style="font-family: 'Syne', sans-serif;"
              >
                <v-icon start>mdi-account-check</v-icon>
                Register
              </v-btn>

              <!-- Redirect to Login -->
              <div style="font-family: 'Syne', sans-serif; font-size: 15px;">
                Already have an account?
                <span
                  class="text-green-darken-4 text-decoration-underline"
                  style="cursor: pointer; font-family: 'Syne', sans-serif; font-size: 15px; font-weight: bold;"
                  @click="$router.push('/login')"
                >
                  Log in
                </span>
              </div>
            </v-form>
          </v-col>
        </v-row>
      </v-container-fluid>
    </v-main>
  </v-app>
</template><|MERGE_RESOLUTION|>--- conflicted
+++ resolved
@@ -92,11 +92,7 @@
     <v-main>
       <v-container-fluid
         class="d-flex flex-column align-center justify-center text-center px-4"
-<<<<<<< HEAD
-         style="min-height: 100vh; background-color: #ffff; position: relative; overflow: hidden;"
-=======
         style="min-height: 100vh; background-color: #ffff; position: relative; overflow: hidden;"
->>>>>>> d549c2d6
       >
         <!-- Logo -->
         <v-img :src="Logo1" width="100" style="z-index: 1; margin-top: 15px;" />
